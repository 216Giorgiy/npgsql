--- conflicted
+++ resolved
@@ -136,16 +136,6 @@
         /// </summary>
         void PopulateOutputParameters()
         {
-<<<<<<< HEAD
-            _rowDescription = _statements[0].Description;
-
-            if (_rowDescription == null)
-            {
-                // This happens if the first (or only) statement does not return a resultset (e.g. INSERT).
-                // At the end of Init the reader should be positioned at the beginning of the first resultset,
-                // so we seek it here.
-                if (!NextResult())
-=======
             Contract.Requires(Command.Parameters.Any(p => p.IsOutputDirection));
             Contract.Requires(_statementIndex == 0);
             Contract.Requires(_pendingMessage != null);
@@ -174,19 +164,11 @@
                     taken.Add(idx);
                 }
                 else
->>>>>>> 9e75d8d9
                 {
                     pending.Enqueue(p);
                 }
             }
-<<<<<<< HEAD
-
-            // If we have any output parameters, we need to read the first data row (in non-sequential mode)
-            // and extract them
-            if (Command.Parameters.Any(p => p.IsOutputDirection))
-=======
             for (var i = 0; pending.Count != 0 && i != _row.NumColumns; ++i)
->>>>>>> 9e75d8d9
             {
                 if (!taken.Contains(i))
                 {
@@ -194,79 +176,8 @@
                     pending.Dequeue().Value = GetValue(i);
                 }
             }
-<<<<<<< HEAD
-            else
-            {
-                // If the query generated an error, we want an exception thrown here (i.e. from ExecuteQuery).
-                // So read the first message
-                // Note this isn't necessary if we're in SchemaOnly mode (we don't execute the query so no error
-                // is possible). Also, if we have output parameters as we already read the first message above.
-                if (!IsSchemaOnly)
-                {
-                    _pendingMessage = ReadMessage();
-                }
-            }
-        }
-
-        /// <summary>
-        /// The first row in a stored procedure command that has output parameters needs to be traversed twice -
-        /// once for populating the output parameters and once for the actual result set traversal. So in this
-        /// case we can't be sequential.
-        /// </summary>
-        void PopulateOutputParameters()
-        {
-            Contract.Requires(_rowDescription != null);
-            Contract.Requires(Command.Parameters.Any(p => p.IsOutputDirection));
-
-            while (_row == null)
-            {
-                var msg = _connector.ReadSingleMessage(DataRowLoadingMode.NonSequential);
-                switch (msg.Code)
-                {
-                case BackendMessageCode.DataRow:
-                    _pendingMessage = msg;
-                    _row = (DataRowNonSequentialMessage)msg;
-                    break;
-                case BackendMessageCode.CompletedResponse:
-                case BackendMessageCode.EmptyQueryResponse:
-                    _pendingMessage = msg;
-                    return;
-                default:
-                    throw new ArgumentOutOfRangeException("Unexpected message type while populating output parameter: " + msg.Code);
-                }
-            }
-
-            Contract.Assume(_rowDescription.NumFields == _row.NumColumns);
-            if (IsCaching) { _rowCache.Clear(); }
-
-            var pending = new Queue<NpgsqlParameter>();
-            var taken = new List<int>();
-            foreach (var p in Command.Parameters.Where(p => p.IsOutputDirection))
-            {
-                int idx;
-                if (_rowDescription.TryGetFieldIndex(p.CleanName, out idx))
-                {
-                    // TODO: Provider-specific check?
-                    p.Value = GetValue(idx);
-                    taken.Add(idx);
-                }
-                else
-                {
-                    pending.Enqueue(p);
-                }
-            }
-            for (var i = 0; pending.Count != 0 && i != _row.NumColumns; ++i)
-            {
-                if (!taken.Contains(i))
-                {
-                    // TODO: Need to get the provider-specific value based on the out param's type
-                    pending.Dequeue().Value = GetValue(i);
-                }
-            }
-=======
 
             _row = null;
->>>>>>> 9e75d8d9
         }
 
         #region Read
@@ -630,13 +541,7 @@
                     _pendingMessage = null;
                     return msg;
                 }
-<<<<<<< HEAD
-                var asDataRow = _pendingMessage as DataRowMessage;
-                if (asDataRow != null)
-                    asDataRow.Consume();
-=======
                 (_pendingMessage as DataRowMessage)?.Consume();
->>>>>>> 9e75d8d9
                 _pendingMessage = null;
             }
             return _connector.SkipUntil(stopAt);
@@ -651,13 +556,7 @@
                     _pendingMessage = null;
                     return msg;
                 }
-<<<<<<< HEAD
-                var asDataRow = _pendingMessage as DataRowMessage;
-                if (asDataRow != null)
-                    asDataRow.Consume();
-=======
                 (_pendingMessage as DataRowMessage)?.Consume();
->>>>>>> 9e75d8d9
                 _pendingMessage = null;
             }
             return _connector.SkipUntil(stopAt1, stopAt2);
@@ -826,17 +725,9 @@
                 // This may have happen because an I/O error while reading a value, or some non-safe
                 // exception thrown from a type handler. Or if the connection was closed while the reader
                 // was still open
-<<<<<<< HEAD
-                State = ReaderState.Closed;
-                Command.State = CommandState.Idle;
-                if (ReaderClosed != null) {
-                    ReaderClosed(this, EventArgs.Empty);
-                }
-=======
                 _state = ReaderState.Closed;
                 Command.State = CommandState.Idle;
                 ReaderClosed?.Invoke(this, EventArgs.Empty);
->>>>>>> 9e75d8d9
                 return;
             }
 
@@ -844,8 +735,6 @@
                 Consume();
             }
 
-<<<<<<< HEAD
-=======
             // The following is a safety measure, to make absolutely sure that if an async send task
             // is running in the background, it terminates before the NpgsqlDataReader is closed.
             if (Command.RemainingSendTask != null)
@@ -854,7 +743,6 @@
                 Command.RemainingSendTask = null;
             }
 
->>>>>>> 9e75d8d9
             Cleanup();
         }
 
@@ -1234,11 +1122,7 @@
             var fieldDescription = _rowDescription[ordinal];
             var handler = fieldDescription.Handler as ByteaHandler;
             if (handler == null) {
-<<<<<<< HEAD
-                throw new InvalidCastException("GetStream() not supported for type " + fieldDescription.Handler.PgName);
-=======
                 throw new InvalidCastException("GetStream() not supported for type " + fieldDescription.Handler.PgDisplayName);
->>>>>>> 9e75d8d9
             }
 
             var row = Row;
@@ -1304,11 +1188,7 @@
             var handler = fieldDescription.Handler as ITextReaderHandler;
             if (handler == null)
             {
-<<<<<<< HEAD
-                throw new InvalidCastException("GetTextReader() not supported for type " + fieldDescription.Handler.PgName);
-=======
                 throw new InvalidCastException("GetTextReader() not supported for type " + fieldDescription.Handler.PgDisplayName);
->>>>>>> 9e75d8d9
             }
 
             var row = Row;
@@ -1395,20 +1275,7 @@
             CheckOrdinal(ordinal);
             Contract.EndContractBlock();
 
-<<<<<<< HEAD
-            // In AllResultTypesAreUnknown mode, the handler is UnrecognizedTypeHandler but we can still get
-            // the data type name from the handler that would have been used in binary for the type OID
-            var field = _rowDescription[ordinal];
-            TypeHandler binaryHandler;
-            return
-                field.Handler is UnrecognizedTypeHandler &&
-                field.OID != 0 &&
-                _connector.TypeHandlerRegistry.OIDIndex.TryGetValue(field.OID, out binaryHandler)
-                ? binaryHandler.PgName
-                : field.Handler.PgName;
-=======
             return _rowDescription[ordinal].RealHandler.PgDisplayName;
->>>>>>> 9e75d8d9
         }
 
         /// <summary>
@@ -1440,20 +1307,10 @@
             CheckOrdinal(ordinal);
             Contract.EndContractBlock();
 
-<<<<<<< HEAD
-            if (Command.ObjectResultTypes != null)
-            {
-                var type = Command.ObjectResultTypes[ordinal];
-                if (type != null)
-                {
-                    return type;
-                }
-=======
             var type = Command.ObjectResultTypes?[ordinal];
             if (type != null)
             {
                 return type;
->>>>>>> 9e75d8d9
             }
 
             var field = _rowDescription[ordinal];
@@ -1512,11 +1369,7 @@
             }
 
             // Used for Entity Framework <= 6 compability
-<<<<<<< HEAD
-            if (Command.ObjectResultTypes != null && Command.ObjectResultTypes[ordinal] != null && result != null)
-=======
             if (Command.ObjectResultTypes?[ordinal] != null && result != null)
->>>>>>> 9e75d8d9
             {
                 var type = Command.ObjectResultTypes[ordinal];
                 if (type == typeof(DateTimeOffset))
@@ -1687,10 +1540,7 @@
 #else
             throw new NotSupportedException("GetEnumerator not yet supported in .NET Core");
 #endif
-<<<<<<< HEAD
-=======
-        }
->>>>>>> 9e75d8d9
+        }
 
 #if !NET40
         [MethodImpl(MethodImplOptions.AggressiveInlining)]
