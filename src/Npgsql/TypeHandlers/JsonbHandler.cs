﻿#region License
// The PostgreSQL License
//
// Copyright (C) 2016 The Npgsql Development Team
//
// Permission to use, copy, modify, and distribute this software and its
// documentation for any purpose, without fee, and without a written
// agreement is hereby granted, provided that the above copyright notice
// and this paragraph and the following two paragraphs appear in all copies.
//
// IN NO EVENT SHALL THE NPGSQL DEVELOPMENT TEAM BE LIABLE TO ANY PARTY
// FOR DIRECT, INDIRECT, SPECIAL, INCIDENTAL, OR CONSEQUENTIAL DAMAGES,
// INCLUDING LOST PROFITS, ARISING OUT OF THE USE OF THIS SOFTWARE AND ITS
// DOCUMENTATION, EVEN IF THE NPGSQL DEVELOPMENT TEAM HAS BEEN ADVISED OF
// THE POSSIBILITY OF SUCH DAMAGE.
//
// THE NPGSQL DEVELOPMENT TEAM SPECIFICALLY DISCLAIMS ANY WARRANTIES,
// INCLUDING, BUT NOT LIMITED TO, THE IMPLIED WARRANTIES OF MERCHANTABILITY
// AND FITNESS FOR A PARTICULAR PURPOSE. THE SOFTWARE PROVIDED HEREUNDER IS
// ON AN "AS IS" BASIS, AND THE NPGSQL DEVELOPMENT TEAM HAS NO OBLIGATIONS
// TO PROVIDE MAINTENANCE, SUPPORT, UPDATES, ENHANCEMENTS, OR MODIFICATIONS.
#endregion

using System;
using System.Collections.Generic;
using System.IO;
using System.Linq;
using System.Text;
using JetBrains.Annotations;
using Npgsql.BackendMessages;
using NpgsqlTypes;

namespace Npgsql.TypeHandlers
{
    /// <summary>
    /// JSONB binary encoding is a simple UTF8 string, but prepended with a version number.
    /// </summary>
    [TypeMapping("jsonb", NpgsqlDbType.Jsonb)]
<<<<<<< HEAD
    class JsonbHandler : TypeHandler<string>, IChunkingTypeWriter, IChunkingTypeReader<string>, ITextReaderHandler
=======
    class JsonbHandler : ChunkingTypeHandler<string>, ITextReaderHandler
>>>>>>> 9e75d8d9
    {
        /// <summary>
        /// Prepended to the string in the wire encoding
        /// </summary>
        const byte JsonbProtocolVersion = 1;

        /// <summary>
        /// Indicates whether the prepended version byte has already been read or written
        /// </summary>
        bool _handledVersion;

        ReadBuffer _readBuf;
        WriteBuffer _writeBuf;

        /// <summary>
        /// The text handler which does most of the encoding/decoding work.
        /// </summary>
        readonly TextHandler _textHandler;

        internal JsonbHandler(IBackendType backendType) : base(backendType)
        {
            _textHandler = new TextHandler(backendType);
        }

        #region Write

        public override int ValidateAndGetLength(object value, ref LengthCache lengthCache, NpgsqlParameter parameter=null)
        {
            if (lengthCache == null) {
                lengthCache = new LengthCache(1);
            }
            if (lengthCache.IsPopulated) {
                return lengthCache.Get() + 1;
            }

            // Add one byte for the prepended version number
            return _textHandler.ValidateAndGetLength(value, ref lengthCache, parameter) + 1;
        }

        public override void PrepareWrite(object value, WriteBuffer buf, LengthCache lengthCache, NpgsqlParameter parameter)
        {
            _textHandler.PrepareWrite(value, buf, lengthCache, parameter);
            _writeBuf = buf;
            _handledVersion = false;
        }

        public override bool Write(ref DirectBuffer directBuf)
        {
            if (!_handledVersion)
            {
<<<<<<< HEAD
                if (_buf.WriteSpaceLeft < 1) { return false; }
                _buf.WriteByte(JsonbProtocolVersion);
=======
                if (_writeBuf.WriteSpaceLeft < 1) { return false; }
                _writeBuf.WriteByte(JsonbProtocolVersion);
>>>>>>> 9e75d8d9
                _handledVersion = true;
            }
            if (!_textHandler.Write(ref directBuf)) { return false; }
            _writeBuf = null;
            return true;
        }

        #endregion

        #region Read

        public override void PrepareRead(ReadBuffer buf, int len, FieldDescription fieldDescription)
        {
            // Subtract one byte for the version number
            _textHandler.PrepareRead(buf, fieldDescription, len-1);
            _readBuf = buf;
            _handledVersion = false;
        }

        public override bool Read([CanBeNull] out string result)
        {
            if (!_handledVersion)
            {
                if (_readBuf.ReadBytesLeft < 1)
                {
                    result = null;
                    return false;
                }
<<<<<<< HEAD
                var version = _buf.ReadByte();
                if (version != JsonbProtocolVersion) {
                    throw new NotSupportedException(String.Format("Don't know how to decode JSONB with wire format {0}, your connection is now broken", version));
=======
                var version = _readBuf.ReadByte();
                if (version != JsonbProtocolVersion) {
                    throw new NotSupportedException($"Don't know how to decode JSONB with wire format {version}, your connection is now broken");
>>>>>>> 9e75d8d9
                }
                _handledVersion = true;
            }

            if (!_textHandler.Read(out result)) { return false; }
            _readBuf = null;
            return true;
        }

        #endregion

        public TextReader GetTextReader(Stream stream)
        {
            var version = stream.ReadByte();
            if (version != JsonbProtocolVersion)
<<<<<<< HEAD
            {
                throw new NotSupportedException(String.Format("Don't know how to decode JSONB with wire format {0}, your connection is now broken", version));
            }
=======
                throw new NpgsqlException($"Don't know how to decode jsonb with wire format {version}, your connection is now broken");
>>>>>>> 9e75d8d9

            return new StreamReader(stream);
        }
    }
}<|MERGE_RESOLUTION|>--- conflicted
+++ resolved
@@ -36,11 +36,7 @@
     /// JSONB binary encoding is a simple UTF8 string, but prepended with a version number.
     /// </summary>
     [TypeMapping("jsonb", NpgsqlDbType.Jsonb)]
-<<<<<<< HEAD
-    class JsonbHandler : TypeHandler<string>, IChunkingTypeWriter, IChunkingTypeReader<string>, ITextReaderHandler
-=======
     class JsonbHandler : ChunkingTypeHandler<string>, ITextReaderHandler
->>>>>>> 9e75d8d9
     {
         /// <summary>
         /// Prepended to the string in the wire encoding
@@ -91,13 +87,8 @@
         {
             if (!_handledVersion)
             {
-<<<<<<< HEAD
-                if (_buf.WriteSpaceLeft < 1) { return false; }
-                _buf.WriteByte(JsonbProtocolVersion);
-=======
                 if (_writeBuf.WriteSpaceLeft < 1) { return false; }
                 _writeBuf.WriteByte(JsonbProtocolVersion);
->>>>>>> 9e75d8d9
                 _handledVersion = true;
             }
             if (!_textHandler.Write(ref directBuf)) { return false; }
@@ -126,15 +117,9 @@
                     result = null;
                     return false;
                 }
-<<<<<<< HEAD
-                var version = _buf.ReadByte();
-                if (version != JsonbProtocolVersion) {
-                    throw new NotSupportedException(String.Format("Don't know how to decode JSONB with wire format {0}, your connection is now broken", version));
-=======
                 var version = _readBuf.ReadByte();
                 if (version != JsonbProtocolVersion) {
                     throw new NotSupportedException($"Don't know how to decode JSONB with wire format {version}, your connection is now broken");
->>>>>>> 9e75d8d9
                 }
                 _handledVersion = true;
             }
@@ -150,13 +135,7 @@
         {
             var version = stream.ReadByte();
             if (version != JsonbProtocolVersion)
-<<<<<<< HEAD
-            {
-                throw new NotSupportedException(String.Format("Don't know how to decode JSONB with wire format {0}, your connection is now broken", version));
-            }
-=======
                 throw new NpgsqlException($"Don't know how to decode jsonb with wire format {version}, your connection is now broken");
->>>>>>> 9e75d8d9
 
             return new StreamReader(stream);
         }
